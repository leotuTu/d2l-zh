# 实战Kaggle比赛：房价预测

作为深度学习基础篇章的总结，我们将对本章内容学以致用。下面，让我们动手实战一个Kaggle比赛：房价预测。本节将提供简单的数据的预处理、模型的设计和超参数的选择。我们希望你通过动手实战、仔细观察实验现象、认真分析实验结果并不断调整方法，从而得到令自己满意的结果。

## Kaggle比赛

<<<<<<< HEAD
Kaggle（网站地址：https://www.kaggle.com ）是一个著名的供机器学习爱好者交流的平台。图3.8展示了Kaggle网站首页。为了便于提交结果，请注册Kaggle账号。
=======
Kaggle（网站地址：https://www.kaggle.com ）是一个著名的供机器学习爱好者交流的平台。图3.8展示了Kaggle网站首页。为了便于提交结果，请大家注册Kaggle账号。
>>>>>>> 248db907

![Kaggle网站首页。](../img/kaggle.png)

我们可以在房价预测比赛的网页上了解比赛信息和参赛者成绩、下载数据集并提交自己的预测结果。该比赛的网页地址是

> https://www.kaggle.com/c/house-prices-advanced-regression-techniques


图3.9展示了房价预测比赛的网页信息。

![房价预测比赛的网页信息。比赛数据集可通过点击“Data”标签获取。](../img/house_pricing.png)

## 获取和读取数据集

比赛数据分为训练数据集和测试数据集。两个数据集都包括每栋房子的特征，例如街道类型、建造年份、房顶类型、地下室状况等特征值。这些特征值有连续的数字、离散的标签甚至是缺失值“na”。只有训练数据集包括了每栋房子的价格。我们可以访问比赛网页，点击图3.9中的“Data”标签，并下载这些数据集。

下面，我们通过使用`pandas`读入数据，请简单介绍如何处理离散数据、处理丢失的数据特征和对数据进行标准化。在导入本节需要的包前请确保已安装`pandas`，否则请参考下面代码注释。

```{.python .input  n=3}
# 如果没有安装pandas，请反注释下面一行。
# !pip install pandas
import sys
sys.path.insert(0, '..')

%matplotlib inline
import gluonbook as gb
from mxnet import autograd, init, gluon, nd
from mxnet.gluon import data as gdata, loss as gloss, nn
import numpy as np
import pandas as pd
```

数据解压放在`../data`目录里，它包括两个csv文件。下面使用pands读取着这两个文件

```{.python .input  n=14}
train_data = pd.read_csv('../data/kaggle_house_pred_train.csv')
test_data = pd.read_csv('../data/kaggle_house_pred_test.csv')
```

训练数据集包括1460个样本、80个特征和1个标签。

```{.python .input  n=11}
train_data.shape
```

```{.json .output n=11}
[
 {
  "data": {
   "text/plain": "(1460, 81)"
  },
  "execution_count": 11,
  "metadata": {},
  "output_type": "execute_result"
 }
]
```

测试数据集包括1459个样本和80个特征。我们需要预测测试数据集上每个样本的标签。

```{.python .input  n=5}
test_data.shape
```

让我们来前4个样本的前4个特征和最后的标签：

```{.python .input  n=28}
train_data.iloc[0:4, [0,1,2,3,4,-1]]
```

```{.json .output n=28}
[
 {
  "data": {
   "text/html": "<div>\n<style scoped>\n    .dataframe tbody tr th:only-of-type {\n        vertical-align: middle;\n    }\n\n    .dataframe tbody tr th {\n        vertical-align: top;\n    }\n\n    .dataframe thead th {\n        text-align: right;\n    }\n</style>\n<table border=\"1\" class=\"dataframe\">\n  <thead>\n    <tr style=\"text-align: right;\">\n      <th></th>\n      <th>Id</th>\n      <th>MSSubClass</th>\n      <th>MSZoning</th>\n      <th>LotFrontage</th>\n      <th>LotArea</th>\n      <th>SalePrice</th>\n    </tr>\n  </thead>\n  <tbody>\n    <tr>\n      <th>0</th>\n      <td>1</td>\n      <td>60</td>\n      <td>RL</td>\n      <td>65.0</td>\n      <td>8450</td>\n      <td>208500</td>\n    </tr>\n    <tr>\n      <th>1</th>\n      <td>2</td>\n      <td>20</td>\n      <td>RL</td>\n      <td>80.0</td>\n      <td>9600</td>\n      <td>181500</td>\n    </tr>\n    <tr>\n      <th>2</th>\n      <td>3</td>\n      <td>60</td>\n      <td>RL</td>\n      <td>68.0</td>\n      <td>11250</td>\n      <td>223500</td>\n    </tr>\n    <tr>\n      <th>3</th>\n      <td>4</td>\n      <td>70</td>\n      <td>RL</td>\n      <td>60.0</td>\n      <td>9550</td>\n      <td>140000</td>\n    </tr>\n  </tbody>\n</table>\n</div>",
   "text/plain": "   Id  MSSubClass MSZoning  LotFrontage  LotArea  SalePrice\n0   1          60       RL         65.0     8450     208500\n1   2          20       RL         80.0     9600     181500\n2   3          60       RL         68.0    11250     223500\n3   4          70       RL         60.0     9550     140000"
  },
  "execution_count": 28,
  "metadata": {},
  "output_type": "execute_result"
 }
]
```

我们将训练数据的前80维特征和测试数据放在一起，可以得到整个数据的特征。

```{.python .input  n=30}
all_features = pd.concat((train_data.iloc[:, :-1], test_data))
```

## 预处理数据

我们对连续数值的特征做标准化处理。如果一个特征的值是连续的，设该特征在训练数据集和测试数据集上的均值为$\mu$，标准差为$\sigma$。那么，我们可以将该特征的每个值先减去$\mu$再除以$\sigma$得到标准化后的每个特征值。

```{.python .input  n=6}
numeric_features = all_features.dtypes[all_features.dtypes != 'object'].index
all_features[numeric_features] = all_features[numeric_features].apply(
    lambda x: (x - x.mean()) / (x.std()))
```

现在，我们对离散数值的特征进一步处理，并把缺失数据值用本特征的平均值进行估计。

```{.python .input  n=7}
all_features = pd.get_dummies(all_features, dummy_na=True)
all_features = all_features.fillna(all_features.mean())
```

接下来，我们把数据转换一下格式。

```{.python .input  n=9}
n_train = train_data.shape[0]
train_features = all_features[:n_train].values
test_features = all_features[n_train:].values
train_labels = train_data.SalePrice.values
```

## 导入NDArray格式数据

为了便于和``Gluon``交互，我们将数据以NDArray的格式导入。

```{.python .input  n=10}
train_features = nd.array(train_features)
train_labels = nd.array(train_labels)
train_labels.reshape((n_train, 1))
test_features = nd.array(test_features)
```

我们使用平方损失函数训练模型，并定义比赛用来评价模型的函数。

```{.python .input  n=11}
loss = gloss.L2Loss()
def get_rmse_log(net, train_features, train_labels):
    clipped_preds = nd.clip(net(train_features), 1, float('inf'))
    return nd.sqrt(2 * loss(clipped_preds.log(),
                            train_labels.log()).mean()).asnumpy()
```

## 定义模型

我们将模型的定义放在一个函数里供多次调用。在此我们使用一个基本的线性回归模型，并对模型参数做Xavier随机初始化。

```{.python .input  n=13}
def get_net():
    net = nn.Sequential()
    net.add(nn.Dense(1))
    net.initialize(init=init.Xavier())
    return net
```

## 定义训练函数

下面定义模型的训练函数。和本章中前几节不同，这里使用了Adam优化算法。我们将在之后的“优化算法”一章里详细介绍它。

```{.python .input  n=14}
def train(net, train_features, train_labels, test_features, test_labels,
          num_epochs, verbose_epoch, learning_rate, weight_decay, batch_size):
    train_ls = []
    if test_features is not None:
        test_ls = []
    train_iter = gdata.DataLoader(gdata.ArrayDataset(
        train_features, train_labels), batch_size, shuffle=True)
    # 这里使用了 Adam 优化算法。
    trainer = gluon.Trainer(net.collect_params(), 'adam', {
        'learning_rate': learning_rate, 'wd': weight_decay})
    net.initialize(init=init.Xavier(), force_reinit=True)
    for epoch in range(1, num_epochs + 1):
        for X, y in train_iter:
            with autograd.record():
                l = loss(net(X), y)
            l.backward()
            trainer.step(batch_size)
            cur_train_l = get_rmse_log(net, train_features, train_labels)
        if epoch >= verbose_epoch:
            print('epoch %d, train loss: %f' % (epoch, cur_train_l))
        train_ls.append(cur_train_l)
        if test_features is not None:    
            cur_test_l = get_rmse_log(net, test_features, test_labels)
            test_ls.append(cur_test_l)
    if test_features is not None:
        gb.semilogy(range(1, num_epochs+1), train_ls, 'epochs', 'loss',
                    range(1, num_epochs+1), test_ls, ['train', 'test'])
    else:
        gb.semilogy(range(1, num_epochs+1), train_ls, 'epochs', 'loss')
    if test_features is not None:
        return cur_train_l, cur_test_l
    else:
        return cur_train_l
```

## 定义$K$折交叉验证

我们在[“欠拟合、过拟合和模型选择”](underfit-overfit.md)一节中介绍了$K$折交叉验证。下面，我们将定义$K$折交叉验证函数，并根据$K$折交叉验证的结果选择模型设计并调参。

```{.python .input  n=15}
def k_fold_cross_valid(k, epochs, verbose_epoch, X_train, y_train,
                       learning_rate, weight_decay, batch_size):
    assert k > 1
    fold_size = X_train.shape[0] // k
    train_l_sum = 0.0
    test_l_sum = 0.0
    for test_i in range(k):
        X_val_test = X_train[test_i * fold_size: (test_i + 1) * fold_size, :]
        y_val_test = y_train[test_i * fold_size: (test_i + 1) * fold_size]
        val_train_defined = False
        for i in range(k):
            if i != test_i:
                X_cur_fold = X_train[i * fold_size: (i + 1) * fold_size, :]
                y_cur_fold = y_train[i * fold_size: (i + 1) * fold_size]
                if not val_train_defined:
                    X_val_train = X_cur_fold
                    y_val_train = y_cur_fold
                    val_train_defined = True
                else:
                    X_val_train = nd.concat(X_val_train, X_cur_fold, dim=0)
                    y_val_train = nd.concat(y_val_train, y_cur_fold, dim=0)
        net = get_net()
        train_l, test_l = train(
            net, X_val_train, y_val_train, X_val_test, y_val_test, 
            epochs, verbose_epoch, learning_rate, weight_decay, batch_size)
        train_l_sum += train_l
        print('test loss: %f' % test_l)
        test_l_sum += test_l
    return train_l_sum / k, test_l_sum / k
```

## 交叉验证模型

现在，我们可以交叉验证模型了。以下的超参数都是可以调节的。

```{.python .input  n=16}
k = 5
num_epochs = 100
verbose_epoch = num_epochs - 2
lr = 5
weight_decay = 0
batch_size = 64

train_l, test_l = k_fold_cross_valid(k, num_epochs, verbose_epoch,
                                     train_features, train_labels, lr,
                                     weight_decay, batch_size)
print('%d-fold validation: avg train loss: %f, avg test loss: %f'
      % (k, train_l, test_l))
```

在设定了一组参数后，即便训练误差可以达到很低，但是在$K$折交叉验证上的误差可能反而较高。这种现象这很可能是由于过拟合造成的。因此，当训练误差特别低时，我们要观察$K$折交叉验证上的误差是否同时降低，以避免模型的过拟合。


## 预测并在Kaggle提交结果

我们首先定义预测函数。在预测之前，我们会使用完整的训练数据集来重新训练模型。

```{.python .input  n=18}
def train_and_pred(num_epochs, verbose_epoch, train_features, test_feature,
                   train_labels, test_data, lr, weight_decay, batch_size):
    net = get_net()
    train(net, train_features, train_labels, None, None, num_epochs,
          verbose_epoch, lr, weight_decay, batch_size)
    preds = net(test_features).asnumpy()
    test_data['SalePrice'] = pd.Series(preds.reshape(1, -1)[0])
    submission = pd.concat([test_data['Id'], test_data['SalePrice']], axis=1)
    submission.to_csv('submission.csv', index=False)
```

设计好模型并调好超参数之后，下一步就是对测试数据集上的房屋样本做价格预测，并在Kaggle上提交结果。

```{.python .input  n=19}
train_and_pred(num_epochs, verbose_epoch, train_features, test_features,
               train_labels, test_data, lr, weight_decay, batch_size)
```

上述代码执行完之后会生成一个“submission.csv”文件。这个文件是符合Kaggle比赛要求的提交格式的。这时，我们可以在Kaggle上把我们预测得出的结果进行提交，并且查看与测试数据集上真实房价（标签）的误差。具体来说有以下几个步骤：你需要登录Kaggle网站，访问房价预测比赛网页，并点击右侧“Submit Predictions”或“Late Submission”按钮。然后，点击页面下方“Upload Submission File”选择需要提交的预测结果文件。最后，点击页面最下方的“Make Submission”按钮就可以查看结果了。如图3.10所示。

![Kaggle预测房价比赛的预测结果提交页面。](../img/kaggle_submit2.png)


## 小结

* 我们通常需要对真实数据做预处理。
* 我们可以使用$K$折交叉验证来选择模型并调参。


## 练习

* 在Kaggle提交本教程的预测结果。观察一下，这个结果能在Kaggle上拿到什么样的分数？
* 对照$K$折交叉验证结果，不断修改模型（例如添加隐藏层）和调参，你能提高Kaggle上的分数吗？
* 如果不使用本节中对连续数值特征的标准化处理，结果会有什么变化?
* 扫码直达讨论区，在社区交流方法和结果。你能发掘出其他更好的技巧吗？


## 扫码直达[讨论区](https://discuss.gluon.ai/t/topic/1039)

![](../img/qr_kaggle-house-price.svg)<|MERGE_RESOLUTION|>--- conflicted
+++ resolved
@@ -4,11 +4,7 @@
 
 ## Kaggle比赛
 
-<<<<<<< HEAD
-Kaggle（网站地址：https://www.kaggle.com ）是一个著名的供机器学习爱好者交流的平台。图3.8展示了Kaggle网站首页。为了便于提交结果，请注册Kaggle账号。
-=======
 Kaggle（网站地址：https://www.kaggle.com ）是一个著名的供机器学习爱好者交流的平台。图3.8展示了Kaggle网站首页。为了便于提交结果，请大家注册Kaggle账号。
->>>>>>> 248db907
 
 ![Kaggle网站首页。](../img/kaggle.png)
 
@@ -184,7 +180,7 @@
         if epoch >= verbose_epoch:
             print('epoch %d, train loss: %f' % (epoch, cur_train_l))
         train_ls.append(cur_train_l)
-        if test_features is not None:    
+        if test_features is not None:
             cur_test_l = get_rmse_log(net, test_features, test_labels)
             test_ls.append(cur_test_l)
     if test_features is not None:
@@ -226,7 +222,7 @@
                     y_val_train = nd.concat(y_val_train, y_cur_fold, dim=0)
         net = get_net()
         train_l, test_l = train(
-            net, X_val_train, y_val_train, X_val_test, y_val_test, 
+            net, X_val_train, y_val_train, X_val_test, y_val_test,
             epochs, verbose_epoch, learning_rate, weight_decay, batch_size)
         train_l_sum += train_l
         print('test loss: %f' % test_l)

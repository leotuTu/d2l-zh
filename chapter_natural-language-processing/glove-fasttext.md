--- conflicted
+++ resolved
@@ -136,8 +136,4 @@
 
 [1] Pennington, J., Socher, R., & Manning, C. (2014). Glove: Global vectors for word representation. In Proceedings of the 2014 conference on empirical methods in natural language processing (EMNLP) (pp. 1532-1543).
 
-<<<<<<< HEAD
-[2] Bojanowski, P., Grave, E., Joulin, A., & Mikolov, T. (2016). Enriching word vectors with subword information. arXiv preprint arXiv:1607.04606.
-=======
-[2] Bojanowski, Piotr, et al. "Enriching word vectors with subword information." TACL. 2017.
->>>>>>> 578fa85e
+[2] Bojanowski, P., Grave, E., Joulin, A., & Mikolov, T. (2016). Enriching word vectors with subword information. arXiv preprint arXiv:1607.04606.
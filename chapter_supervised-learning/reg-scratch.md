# 权重衰减——从零开始

上一节中我们观察了过拟合现象，即模型的训练误差远小于它在测试数据集上的误差。本节将介绍应对过拟合问题的常用方法：权重衰减。


## $L_2$范数正则化

在深度学习中，我们常使用$L_2$范数正则化，也就是在模型原先损失函数基础上添加$L_2$范数惩罚项，从而得到训练所需要的目标函数。$L_2$范数惩罚项指的是模型权重参数的平方和与一个超参数的乘积。以[“单层神经网络”](../chapter_supervised-learning/shallow-model.md)一节中线性回归的损失函数$\ell(w_1, w_2, b)$为例（$w_1, w_2$是权重参数，$b$是偏差参数），带有$L_2$范数惩罚项的新损失函数为

$$\ell(w_1, w_2, b) + \frac{\lambda}{2}(w_1^2 + w_2^2),$$

其中超参数$\lambda > 0$。当权重参数均为0时，惩罚项最小。当$\lambda$较大时，惩罚项在损失函数中的比重较大，这通常会使学到的权重参数的元素较接近0。当$\lambda$设为0时，惩罚项完全不起作用。

有了$L_2$范数惩罚项后，在小批量随机梯度下降中，我们将[“单层神经网络”](../chapter_supervised-learning/shallow-model.md)一节中权重$w_1$和$w_2$的迭代方式更改为

$$w_1 \leftarrow w_1 -   \frac{\eta}{|\mathcal{B}|} \sum_{i \in \mathcal{B}}x_1^{(i)} (x_1^{(i)} w_1 + x_2^{(i)} w_2 + b - y^{(i)}) - \lambda w_1,$$

$$w_2 \leftarrow w_2 -   \frac{\eta}{|\mathcal{B}|} \sum_{i \in \mathcal{B}}x_2^{(i)} (x_1^{(i)} w_1 + x_2^{(i)} w_2 + b - y^{(i)}) - \lambda w_2.$$


可见，$L_2$范数正则化令权重$w_1$和$w_2$的每一步迭代分别添加了$- \lambda w_1$和$- \lambda w_2$。因此，我们有时也把$L_2$范数正则化称为权重衰减（weight decay）。实际场景中，我们有时也在惩罚项中添加偏差元素的平方和。

假设神经网络中某一个神经元的输入是$x_1, x_2$，使用激活函数$\phi$并输出$\phi(x_1 w_1 + x_2 w_2 + b)$。假设激活函数$\phi$是ReLU、tanh或sigmoid，如果$w_1, w_2, b$都非常接近0，那么输出也接近0。也就是说，这个神经元的作用比较小，甚至就像是令神经网络少了一个神经元一样。上一节我们提到，给定训练数据集，过高复杂度的模型容易过拟合。因此，$L_2$范数正则化可能对过拟合有效。

## 高维线性回归实验

下面，我们通过高维线性回归为例来引入一个过拟合问题，并使用$L_2$范数正则化来试着应对过拟合。

### 生成数据集

设数据样本特征的维度为$p$。对于训练数据集和测试数据集中特征为$x_1, x_2, \ldots, x_p$的任一样本，我们使用如下的线性函数来生成该样本的标签：

$$y = 0.05 + \sum_{i = 1}^p 0.01x_i +  \epsilon,$$

其中噪音项$\epsilon$服从均值为0和标准差为0.1的正态分布。为了较容易地观察过拟合，我们考虑高维线性回归问题，例如设维度$p=200$；同时，我们特意把训练数据集的样本数设低，例如20。

```{.python .input  n=2}
import sys
sys.path.append('..')
import gluonbook as gb
from mxnet import autograd, gluon, nd

n_train = 20
n_test = 100

num_inputs = 200
true_w = nd.ones((num_inputs, 1)) * 0.01
true_b = 0.05

features = nd.random.normal(shape=(n_train+n_test, num_inputs))
labels = nd.dot(features, true_w) + true_b
labels += nd.random.normal(scale=0.01, shape=labels.shape)
train_features, test_features = features[:n_train, :], features[n_train:, :]
train_labels, test_labels = labels[:n_train], labels[n_train:]
```

### 初始化模型参数

接着定义随机初始化模型参数的函数，函数也给每个参数都附上梯度。

```{.python .input  n=5}
def init_params():
    w = nd.random.normal(scale=1, shape=(num_inputs, 1))
    b = nd.zeros(shape=(1,))
    params = [w, b]
    for param in params:
        param.attach_grad()
    return params
```

### 定义$L_2$范数惩罚项

下面定义$L_2$范数惩罚项。这里只惩罚模型的权重参数。

```{.python .input  n=6}
def l2_penalty(w):
    return (w**2).sum() / 2
```

### 定义训练和测试

下面定义如何在训练数据集和测试数据集上分别训练和测试模型。和前面几节中不同的是，这里在计算最终的损失函数时添加了$L_2$范数惩罚项。

```{.python .input  n=7}
batch_size = 1
num_epochs = 10
lr = 0.003

net = gb.linreg
loss = gb.squared_loss
%config InlineBackend.figure_format = 'retina'
gb.plt.rcParams['figure.figsize'] = (3.5, 2.5)

def fit_and_plot(lambd):
    w, b = params = init_params()
    train_ls = []
    test_ls = []
    for _ in range(num_epochs):        
        for X, y in gb.data_iter(batch_size, n_train, features, labels):
            with autograd.record():
                # 添加了 L2 范数惩罚项。
                l = loss(net(X, w, b), y) + lambd * l2_penalty(w)
            l.backward()
            gb.sgd(params, lr, batch_size)
        train_ls.append(loss(net(train_features, w, b),
                             train_labels).mean().asscalar())
        test_ls.append(loss(net(test_features, w, b),
                            test_labels).mean().asscalar())
    gb.semilogy(range(1, num_epochs+1), train_ls, 'epochs', 'loss',
                range(1, num_epochs+1), test_ls, ['train', 'test'])
    return 'w[:10]:', w[:10].T, 'b:', b
```

### 观察过拟合

接下来，我们训练并测试高维线性回归模型。当`lambd`设为0时，我们没有使用正则化。结果训练误差远小于测试数据集上的误差。这是典型的过拟合现象。

```{.python .input  n=8}
fit_and_plot(lambd=0)
```

### 使用正则化

下面我们使用$L_2$范数正则化。我们发现训练误差虽然有所提高，但测试数据集上的误差有所下降。过拟合现象得到一定程度上的缓解。另外，学到的权重参数的绝对值比不使用正则化时的权重参数更接近0。

然而，即便是使用了正则化的模型依然没有得到较准确的模型参数。这主要是因为训练数据集的样本数相对维度来说太小。

```{.python .input  n=9}
fit_and_plot(lambd=5)
```

## 小结

<<<<<<< HEAD
* 我们可以使用权重衰减来应对过拟合问题。
* $L_2$范数正则化通常会使学到的权重参数的元素较接近0。
=======
* 我们可以使用正则化来应对过拟合问题。
* $L_2$范数正则化通常会使学到的权重参数的较接近0。
>>>>>>> 8be4b529
* $L_2$范数正则化也叫权重衰减。

## 练习

* 除了正则化、增大训练量、以及使用复杂度合适的模型，你还能想到哪些办法可以应对过拟合现象？
* 如果你了解贝叶斯统计，你觉得$L_2$范数正则化对应贝叶斯统计里的哪个重要概念？

## 扫码直达[讨论区](https://discuss.gluon.ai/t/topic/984)

![](../img/qr_reg-scratch.svg)<|MERGE_RESOLUTION|>--- conflicted
+++ resolved
@@ -131,13 +131,8 @@
 
 ## 小结
 
-<<<<<<< HEAD
 * 我们可以使用权重衰减来应对过拟合问题。
 * $L_2$范数正则化通常会使学到的权重参数的元素较接近0。
-=======
-* 我们可以使用正则化来应对过拟合问题。
-* $L_2$范数正则化通常会使学到的权重参数的较接近0。
->>>>>>> 8be4b529
 * $L_2$范数正则化也叫权重衰减。
 
 ## 练习

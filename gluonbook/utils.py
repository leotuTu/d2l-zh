--- conflicted
+++ resolved
@@ -432,8 +432,6 @@
         plt.semilogy(x2_vals, y2_vals)
         plt.legend(legend)
     plt.show()
-<<<<<<< HEAD
-
 
 def bbox_to_rect(bbox, color):
     """Convert bounding box to matplotlib format.
@@ -488,6 +486,4 @@
         batch_size=batch_size,
         data_shape=(3, edge_size, edge_size),
         shuffle=False)
-    return (train_data, val_data)
-=======
->>>>>>> 65484a36
+    return (train_data, val_data)
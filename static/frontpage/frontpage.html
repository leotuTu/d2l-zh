--- conflicted
+++ resolved
@@ -195,15 +195,9 @@
     <h3>公告</h3>
     <div align="left">
     <ul>
-<<<<<<< HEAD
-    <li><b>【关注更新】</b>
-      英文版的第一章至第八章已翻译至中文版第二版，并含多种深度学习框架的实现。
-      英文版新增了<a href="https://d2l.ai/chapter_attention-mechanisms/index.html">注意力机制</a>、
-=======
     <li><b>【关注第二版更新】</b>
-      英文版的第一章至第八章已翻译，并含多深度学习框架的实现。
+      英文版前八章已翻译至中文版第二版，并含多种深度学习框架的实现。
       英文版还新增了<a href="https://d2l.ai/chapter_attention-mechanisms/index.html">注意力机制</a>、
->>>>>>> b748812e
       <a href="https://d2l.ai/chapter_natural-language-processing-pretraining/bert.html">BERT</a>、
       <a href="https://d2l.ai/chapter_natural-language-processing-applications/natural-language-inference-attention.html">自然语言推理</a>、
       <a href="https://d2l.ai/chapter_recommender-systems/index.html">推荐系统</a>和<a href="https://d2l.ai/chapter_appendix-mathematics-for-deep-learning/index.html">深度学习的数学</a>等。
